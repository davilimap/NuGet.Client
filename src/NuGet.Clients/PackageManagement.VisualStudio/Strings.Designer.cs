--- conflicted
+++ resolved
@@ -10,8 +10,8 @@
 
 namespace NuGet.PackageManagement.VisualStudio {
     using System;
-    
-    
+
+
     /// <summary>
     ///   A strongly-typed resource class, for looking up localized strings, etc.
     /// </summary>
@@ -23,15 +23,15 @@
     [global::System.Diagnostics.DebuggerNonUserCodeAttribute()]
     [global::System.Runtime.CompilerServices.CompilerGeneratedAttribute()]
     public class Strings {
-        
+
         private static global::System.Resources.ResourceManager resourceMan;
-        
+
         private static global::System.Globalization.CultureInfo resourceCulture;
-        
+
         [global::System.Diagnostics.CodeAnalysis.SuppressMessageAttribute("Microsoft.Performance", "CA1811:AvoidUncalledPrivateCode")]
         internal Strings() {
         }
-        
+
         /// <summary>
         ///   Returns the cached ResourceManager instance used by this class.
         /// </summary>
@@ -45,7 +45,7 @@
                 return resourceMan;
             }
         }
-        
+
         /// <summary>
         ///   Overrides the current thread's CurrentUICulture property for all
         ///   resource lookups using this strongly typed resource class.
@@ -59,7 +59,7 @@
                 resourceCulture = value;
             }
         }
-        
+
         /// <summary>
         ///   Looks up a localized string similar to Value must be greater than or equal to {0}..
         /// </summary>
@@ -68,7 +68,7 @@
                 return ResourceManager.GetString("Argument_Must_Be_GreaterThanOrEqualTo", resourceCulture);
             }
         }
-        
+
         /// <summary>
         ///   Looks up a localized string similar to NuGet operation failed.
         /// </summary>
@@ -77,7 +77,7 @@
                 return ResourceManager.GetString("ConfigErrorDialogBoxTitle", resourceCulture);
             }
         }
-        
+
         /// <summary>
         ///   Looks up a localized string similar to Added file &apos;{0}&apos; to project &apos;{1}&apos;..
         /// </summary>
@@ -86,7 +86,7 @@
                 return ResourceManager.GetString("Debug_AddedFileToProject", resourceCulture);
             }
         }
-        
+
         /// <summary>
         ///   Looks up a localized string similar to Added reference &apos;{0}&apos; in the Global Assembly Cache to project &apos;{1}&apos;.
         /// </summary>
@@ -95,7 +95,7 @@
                 return ResourceManager.GetString("Debug_AddGacReference", resourceCulture);
             }
         }
-        
+
         /// <summary>
         ///   Looks up a localized string similar to Added reference &apos;{0}&apos; to project &apos;{1}&apos;..
         /// </summary>
@@ -104,7 +104,7 @@
                 return ResourceManager.GetString("Debug_AddReference", resourceCulture);
             }
         }
-        
+
         /// <summary>
         ///   Looks up a localized string similar to Removed file &apos;{0}&apos;.
         /// </summary>
@@ -113,7 +113,7 @@
                 return ResourceManager.GetString("Debug_RemovedFile", resourceCulture);
             }
         }
-        
+
         /// <summary>
         ///   Looks up a localized string similar to Removed file &apos;{0}&apos; from folder &apos;{1}&apos;.
         /// </summary>
@@ -122,7 +122,7 @@
                 return ResourceManager.GetString("Debug_RemovedFileFromFolder", resourceCulture);
             }
         }
-        
+
         /// <summary>
         ///   Looks up a localized string similar to Removed reference &apos;{0}&apos; from project &apos;{1}&apos;.
         /// </summary>
@@ -131,7 +131,7 @@
                 return ResourceManager.GetString("Debug_RemoveReference", resourceCulture);
             }
         }
-        
+
         /// <summary>
         ///   Looks up a localized string similar to NuGet Package Manager.
         /// </summary>
@@ -140,7 +140,7 @@
                 return ResourceManager.GetString("DialogTitle", resourceCulture);
             }
         }
-        
+
         /// <summary>
         ///   Looks up a localized string similar to The project &apos;{0}&apos; is unsupported.
         /// </summary>
@@ -149,7 +149,7 @@
                 return ResourceManager.GetString("DTE_ProjectUnsupported", resourceCulture);
             }
         }
-        
+
         /// <summary>
         ///   Looks up a localized string similar to Failed to create parent folder for file &apos;{0}&apos; in project {1}..
         /// </summary>
@@ -158,7 +158,7 @@
                 return ResourceManager.GetString("Error_FailedToCreateParentFolder", resourceCulture);
             }
         }
-        
+
         /// <summary>
         ///   Looks up a localized string similar to Failed to load &apos;{0}&apos;, while updating binding redirects. {1}.
         /// </summary>
@@ -167,24 +167,25 @@
                 return ResourceManager.GetString("Error_WhileLoadingConfigForBindingRedirects", resourceCulture);
             }
         }
-        
-        /// <summary>
-<<<<<<< HEAD
+
+        /// <summary>
         ///   Looks up a localized string similar to Error occurred while restoring NuGet packages: {0}.
         /// </summary>
         public static string ErrorOccurredRestoringPackages {
             get {
                 return ResourceManager.GetString("ErrorOccurredRestoringPackages", resourceCulture);
-=======
+            }
+        }
+
+        /// <summary>
         ///   Looks up a localized string similar to Failed to add reference to &apos;{0}&apos;. The package &apos;{1}&apos; tried to add a framework reference to &apos;{0}&apos;. This reference is not required to be explicitly added by a package..
         /// </summary>
         public static string FailedToAddFacadeReference {
             get {
                 return ResourceManager.GetString("FailedToAddFacadeReference", resourceCulture);
->>>>>>> e96459e1
-            }
-        }
-        
+            }
+        }
+
         /// <summary>
         ///   Looks up a localized string similar to Failed to add reference. The package &apos;{0}&apos; tried to add a framework reference to &apos;{1}&apos; which was not found in the GAC. This is possibly a bug in the package. Please contact the package owners for assistance..
         /// </summary>
@@ -193,7 +194,7 @@
                 return ResourceManager.GetString("FailedToAddGacReference", resourceCulture);
             }
         }
-        
+
         /// <summary>
         ///   Looks up a localized string similar to Failed to add reference to &apos;{0}&apos;..
         /// </summary>
@@ -202,7 +203,7 @@
                 return ResourceManager.GetString("FailedToAddReference", resourceCulture);
             }
         }
-        
+
         /// <summary>
         ///   Looks up a localized string similar to Case insensitive search for reference &apos;{0}&apos;, to be removed, returned more than 1 match. Request could not be performed..
         /// </summary>
@@ -211,7 +212,7 @@
                 return ResourceManager.GetString("FailedToRemoveReference", resourceCulture);
             }
         }
-        
+
         /// <summary>
         ///   Looks up a localized string similar to Failed to update binding redirects for {0} : {1}.
         /// </summary>
@@ -220,7 +221,7 @@
                 return ResourceManager.GetString("FailedToUpdateBindingRedirects", resourceCulture);
             }
         }
-        
+
         /// <summary>
         ///   Looks up a localized string similar to Installing NuGet package {0}..
         /// </summary>
@@ -229,7 +230,7 @@
                 return ResourceManager.GetString("InstallingPackage", resourceCulture);
             }
         }
-        
+
         /// <summary>
         ///   Looks up a localized string similar to All packages are already installed and there is nothing to restore..
         /// </summary>
@@ -238,9 +239,9 @@
                 return ResourceManager.GetString("NothingToRestore", resourceCulture);
             }
         }
-        
-        /// <summary>
-        ///   Looks up a localized string similar to One or more NuGet packages need to be restored but couldn&apos;t be because consent has not been granted. To give consent, open the Visual Studio Options dialog, click on the Package Manager node and check &apos;Allow NuGet to download missing packages during build.&apos; You can also give consent by setting the environment variable &apos;EnableNuGetPackageRestore&apos; to &apos;true&apos;. 
+
+        /// <summary>
+        ///   Looks up a localized string similar to One or more NuGet packages need to be restored but couldn&apos;t be because consent has not been granted. To give consent, open the Visual Studio Options dialog, click on the Package Manager node and check &apos;Allow NuGet to download missing packages during build.&apos; You can also give consent by setting the environment variable &apos;EnableNuGetPackageRestore&apos; to &apos;true&apos;.
         ///
         ///Missing packages: {0}.
         /// </summary>
@@ -249,7 +250,7 @@
                 return ResourceManager.GetString("PackageNotRestoredBecauseOfNoConsent", resourceCulture);
             }
         }
-        
+
         /// <summary>
         ///   Looks up a localized string similar to NuGet package restore canceled..
         /// </summary>
@@ -258,7 +259,7 @@
                 return ResourceManager.GetString("PackageRestoreCanceled", resourceCulture);
             }
         }
-        
+
         /// <summary>
         ///   Looks up a localized string similar to NuGet Package restore failed for project {0}: {1}..
         /// </summary>
@@ -267,7 +268,7 @@
                 return ResourceManager.GetString("PackageRestoreFailedForProject", resourceCulture);
             }
         }
-        
+
         /// <summary>
         ///   Looks up a localized string similar to NuGet package restore finished..
         /// </summary>
@@ -276,7 +277,7 @@
                 return ResourceManager.GetString("PackageRestoreFinished", resourceCulture);
             }
         }
-        
+
         /// <summary>
         ///   Looks up a localized string similar to NuGet Package restore finished for project &apos;{0}&apos;..
         /// </summary>
@@ -285,7 +286,7 @@
                 return ResourceManager.GetString("PackageRestoreFinishedForProject", resourceCulture);
             }
         }
-        
+
         /// <summary>
         ///   Looks up a localized string similar to NuGet package restore failed..
         /// </summary>
@@ -294,7 +295,7 @@
                 return ResourceManager.GetString("PackageRestoreFinishedWithError", resourceCulture);
             }
         }
-        
+
         /// <summary>
         ///   Looks up a localized string similar to Restoring NuGet packages...
         ///To prevent NuGet from restoring packages during build, open the Visual Studio Options dialog, click on the Package Manager node and uncheck &apos;Allow NuGet to download missing packages during build.&apos;.
@@ -304,7 +305,7 @@
                 return ResourceManager.GetString("PackageRestoreOptOutMessage", resourceCulture);
             }
         }
-        
+
         /// <summary>
         ///   Looks up a localized string similar to Path &apos;{0}&apos; to existing file is not found on disk. Cannot add to project &apos;{1}&apos;.
         /// </summary>
@@ -313,7 +314,7 @@
                 return ResourceManager.GetString("PathToExistingFileNotPresent", resourceCulture);
             }
         }
-        
+
         /// <summary>
         ///   Looks up a localized string similar to &apos;globalPackagesFolder&apos; from nuget.config file or the environment variable is &apos;{0}&apos;, a relative path and the solution is not saved. Please save your solution or configure a &apos;globalPackagesFolder&apos; which is a full path..
         /// </summary>
@@ -322,7 +323,7 @@
                 return ResourceManager.GetString("RelativeGlobalPackagesFolder", resourceCulture);
             }
         }
-        
+
         /// <summary>
         ///   Looks up a localized string similar to Restored NuGet package {0}..
         /// </summary>
@@ -331,7 +332,7 @@
                 return ResourceManager.GetString("RestoredPackage", resourceCulture);
             }
         }
-        
+
         /// <summary>
         ///   Looks up a localized string similar to Restoring NuGet packages....
         /// </summary>
@@ -340,7 +341,7 @@
                 return ResourceManager.GetString("RestoringPackages", resourceCulture);
             }
         }
-        
+
         /// <summary>
         ///   Looks up a localized string similar to Solution is not saved. Please save your solution before managing NuGet packages..
         /// </summary>
@@ -349,7 +350,7 @@
                 return ResourceManager.GetString("SolutionIsNotSaved", resourceCulture);
             }
         }
-        
+
         /// <summary>
         ///   Looks up a localized string similar to Uninstalling NuGet package {0}..
         /// </summary>
@@ -358,7 +359,7 @@
                 return ResourceManager.GetString("UninstallingPackage", resourceCulture);
             }
         }
-        
+
         /// <summary>
         ///   Looks up a localized string similar to Failed to resolve all project references for &apos;{0}&apos;. The package restore result for &apos;{1}&apos; may be incomplete..
         /// </summary>
@@ -367,7 +368,7 @@
                 return ResourceManager.GetString("Warning_ErrorDuringProjectClosureWalk", resourceCulture);
             }
         }
-        
+
         /// <summary>
         ///   Looks up a localized string similar to Failed to remove package directories that were marked for deletion on Visual Studio restart: {0}.
         /// </summary>
@@ -376,7 +377,7 @@
                 return ResourceManager.GetString("Warning_FailedToDeleteMarkedPackageDirectories", resourceCulture);
             }
         }
-        
+
         /// <summary>
         ///   Looks up a localized string similar to Failed to remove package directory &apos;{0}&apos; that was marked for deletion on Visual Studio restart..
         /// </summary>
@@ -385,7 +386,7 @@
                 return ResourceManager.GetString("Warning_FailedToDeleteMarkedPackageDirectory", resourceCulture);
             }
         }
-        
+
         /// <summary>
         ///   Looks up a localized string similar to Failed to find match for removing reference &apos;{0}&apos;..
         /// </summary>
@@ -394,7 +395,7 @@
                 return ResourceManager.GetString("Warning_FailedToFindMatchForRemoveReference", resourceCulture);
             }
         }
-        
+
         /// <summary>
         ///   Looks up a localized string similar to Failed to mark package directory &apos;{0}&apos; for deletion on Visual Studio restart: {1}.
         /// </summary>
@@ -403,7 +404,7 @@
                 return ResourceManager.GetString("Warning_FailedToMarkPackageDirectoryForDeletion", resourceCulture);
             }
         }
-        
+
         /// <summary>
         ///   Looks up a localized string similar to &apos;{0}&apos; already exists. Skipping....
         /// </summary>
@@ -412,7 +413,7 @@
                 return ResourceManager.GetString("Warning_FileAlreadyExists", resourceCulture);
             }
         }
-        
+
         /// <summary>
         ///   Looks up a localized string similar to No exact match found for removing reference &apos;{0}&apos;. Trying No No exact match found for removing reference &apos;{0}&apos;. Trying case-insensitive search...-.
         /// </summary>
