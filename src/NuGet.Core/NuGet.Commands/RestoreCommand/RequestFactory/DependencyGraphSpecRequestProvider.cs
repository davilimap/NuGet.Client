﻿// Copyright (c) .NET Foundation. All rights reserved.
// Licensed under the Apache License, Version 2.0. See License.txt in the project root for license information.

using System;
using System.Collections.Generic;
using System.Collections.ObjectModel;
using System.Diagnostics;
using System.IO;
using System.Linq;
using System.Threading.Tasks;
using NuGet.Configuration;
using NuGet.ProjectModel;
using NuGet.Protocol.Core.Types;
<<<<<<< HEAD
using NuGet.Shared;
=======
>>>>>>> dd43723e

namespace NuGet.Commands
{
    /// <summary>
    /// In Memory dg file provider.
    /// </summary>
    public class DependencyGraphSpecRequestProvider : IPreLoadedRestoreRequestProvider
    {
        private const bool DefaultRestoreLegacyPackagesDirectory = false;

        private readonly DependencyGraphSpec _dgFile;
        private readonly RestoreCommandProvidersCache _providerCache;
        private readonly Dictionary<string, PackageSpec> _projectJsonCache = new Dictionary<string, PackageSpec>(StringComparer.Ordinal);

        public DependencyGraphSpecRequestProvider(
            RestoreCommandProvidersCache providerCache,
            DependencyGraphSpec dgFile)
        {
            _dgFile = dgFile;
            _providerCache = providerCache;
        }

        public Task<IReadOnlyList<RestoreSummaryRequest>> CreateRequests(RestoreArgs restoreContext)
        {
            var requests = GetRequestsFromItems(restoreContext, _dgFile);

            return Task.FromResult(requests);
        }

        private IReadOnlyList<RestoreSummaryRequest> GetRequestsFromItems(RestoreArgs restoreContext, DependencyGraphSpec dgFile)
        {
            if (restoreContext == null)
            {
                throw new ArgumentNullException(nameof(restoreContext));
            }

            if (dgFile == null)
            {
                throw new ArgumentNullException(nameof(dgFile));
            }

            // Write the dg file to disk of the NUGET_PERSIST_DG is set.
            MSBuildRestoreUtility.PersistDGFileIfDebugging(dgFile, restoreContext.Log); //TODO NK - Not complete DgSpec/Sources get updated

            // Validate the dg file input, this throws if errors are found.
            SpecValidationUtility.ValidateDependencySpec(dgFile);

            // Create requests
            var requests = new List<RestoreSummaryRequest>();
            var toolRequests = new List<RestoreSummaryRequest>();

            foreach (var projectNameToRestore in dgFile.Restore)
            {
                var closure = dgFile.GetClosure(projectNameToRestore);

                var projectDependencyGraphSpec = dgFile.WithProjectClosure(projectNameToRestore);

                var externalClosure = new HashSet<ExternalProjectReference>(closure.Select(GetExternalProject));

                var rootProject = externalClosure.Single(p =>
                    StringComparer.Ordinal.Equals(projectNameToRestore, p.UniqueName));

<<<<<<< HEAD
                var request = Create(projectNameToRestore, rootProject, externalClosure, restoreContext, projectDgSpec: projectDependencyGraphSpec);
=======
                var request = Create(rootProject, externalClosure, restoreContext, projectDgSpec: projectDependencyGraphSpec);
>>>>>>> dd43723e

                if (request.Request.ProjectStyle == ProjectStyle.DotnetCliTool)
                {
                    // Store tool requests to be filtered later
                    toolRequests.Add(request);
                }
                else
                {
                    requests.Add(request);
                }
            }

            // Filter out duplicate tool restore requests
            requests.AddRange(ToolRestoreUtility.GetSubSetRequests(toolRequests));

            return requests;
        }

        public static IEnumerable<ExternalProjectReference> GetExternalClosure(DependencyGraphSpec dgFile, string projectNameToRestore)
        {
            var closure = dgFile.GetClosure(projectNameToRestore);

            var externalClosure = closure.Select(GetExternalProject);
            return externalClosure;

        }

        private static ExternalProjectReference GetExternalProject(PackageSpec rootProject)
        {
            var projectReferences = rootProject.RestoreMetadata?.TargetFrameworks.SelectMany(e => e.ProjectReferences)
                ?? new List<ProjectRestoreReference>();

            var type = rootProject.RestoreMetadata?.ProjectStyle ?? ProjectStyle.Unknown;

            var uniqueReferences = projectReferences
                .Select(p => p.ProjectUniqueName)
                .Distinct(StringComparer.OrdinalIgnoreCase);

            return new ExternalProjectReference(
                rootProject.RestoreMetadata.ProjectUniqueName,
                rootProject,
                rootProject.RestoreMetadata?.ProjectPath,
                uniqueReferences);
        }

        private RestoreSummaryRequest Create(
            string projectNameToRestore,
            ExternalProjectReference project,
            HashSet<ExternalProjectReference> projectReferenceClosure,
            RestoreArgs restoreArgs,
            DependencyGraphSpec projectDgSpec)
        {
            //fallback paths, global packages path and sources need to all be passed in the dg spec
<<<<<<< HEAD
            var fallbackPaths = projectDgSpec.GetProjectSpec(projectNameToRestore).RestoreMetadata.FallbackFolders;
            var globalPath = GetPackagesPath(restoreArgs, projectDgSpec.GetProjectSpec(projectNameToRestore));
            var settings = Settings.LoadSettingsGivenConfigPaths(projectDgSpec.GetProjectSpec(projectNameToRestore).RestoreMetadata.ConfigFilePaths);
            var sources = restoreArgs.GetEffectiveSources(settings, projectDgSpec.GetProjectSpec(projectNameToRestore).RestoreMetadata.Sources);
=======
            var fallbackPaths = new ReadOnlyCollection<string>(project.PackageSpec.RestoreMetadata.FallbackFolders);
            var globalPath = GetPackagesPath(restoreArgs, project);
            var settings = Settings.LoadSettingsGivenConfigPaths(project.PackageSpec.RestoreMetadata.ConfigFilePaths);
            var sources = restoreArgs.GetEffectiveSources(settings, project.PackageSpec.RestoreMetadata.Sources);
            UpdateSources(project.PackageSpec.RestoreMetadata, sources);
>>>>>>> dd43723e

            var sharedCache = _providerCache.GetOrCreate(
                globalPath,
                fallbackPaths.AsList(),
                sources,
                restoreArgs.CacheContext,
                restoreArgs.Log);
            
            var rootPath = Path.GetDirectoryName(project.PackageSpec.FilePath);

            // Create request
            var request = new RestoreRequest(
                project.PackageSpec,
                sharedCache,
                restoreArgs.CacheContext,
                restoreArgs.Log)
            {
                // Set properties from the restore metadata
                ProjectStyle = project.PackageSpec.RestoreMetadata.ProjectStyle, 
                RestoreOutputPath = project.PackageSpec.RestoreMetadata.ProjectStyle == ProjectStyle.ProjectJson ? rootPath : project.PackageSpec.RestoreMetadata.OutputPath,
                DependencyGraphSpec = projectDgSpec,
                BaseIntermediateOutputPath = project.PackageSpec.RestoreMetadata.OutputPath
            };
            
            var restoreLegacyPackagesDirectory = project.PackageSpec?.RestoreMetadata?.LegacyPackagesDirectory
                ?? DefaultRestoreLegacyPackagesDirectory;
            request.IsLowercasePackagesDirectory = !restoreLegacyPackagesDirectory;

            // Standard properties
            restoreArgs.ApplyStandardProperties(request);

            // Add project references
            request.ExternalProjects = projectReferenceClosure.ToList();

            // The lock file is loaded later since this is an expensive operation
            var summaryRequest = new RestoreSummaryRequest(
                request,
                project.MSBuildProjectPath,
                settings, // TODO NK - We don't need to pass the settings down here. We just need the config files
                sources);

            return summaryRequest;
        }

<<<<<<< HEAD
        private string GetPackagesPath(RestoreArgs restoreArgs, PackageSpec project)
        {
            if (!string.IsNullOrEmpty(restoreArgs.GlobalPackagesFolder))
            {
                project.RestoreMetadata.PackagesPath = restoreArgs.GlobalPackagesFolder;
            }
            return project.RestoreMetadata.PackagesPath;
=======
        private string GetPackagesPath(RestoreArgs restoreArgs, ExternalProjectReference project)
        {
            if (!string.IsNullOrEmpty(restoreArgs.GlobalPackagesFolder))
            {
                project.PackageSpec.RestoreMetadata.PackagesPath = restoreArgs.GlobalPackagesFolder;
            }
            return project.PackageSpec.RestoreMetadata.PackagesPath;
>>>>>>> dd43723e
        }

        private void UpdateSources(ProjectRestoreMetadata project, List<SourceRepository> sources)
        {
            project.Sources.Clear();
            foreach (var source in sources)
            {
                project.Sources.Add(source.PackageSource);
            }
        }
        /// <summary>
        /// Return all references for a given project path.
        /// References is modified by this method.
        /// This includes the root project.
        /// </summary>
        private static void CollectReferences(
            ExternalProjectReference root,
            Dictionary<string, ExternalProjectReference> allProjects,
            HashSet<ExternalProjectReference> references)
        {
            if (references.Add(root))
            {
                foreach (var child in root.ExternalProjectReferences)
                {
                    ExternalProjectReference childProject;
                    if (!allProjects.TryGetValue(child, out childProject))
                    {
                        // Let the resolver handle this later
                        Debug.Fail($"Missing project {childProject}");
                    }

                    // Recurse down
                    CollectReferences(childProject, allProjects, references);
                }
            }
        }
    }
}<|MERGE_RESOLUTION|>--- conflicted
+++ resolved
@@ -11,10 +11,7 @@
 using NuGet.Configuration;
 using NuGet.ProjectModel;
 using NuGet.Protocol.Core.Types;
-<<<<<<< HEAD
 using NuGet.Shared;
-=======
->>>>>>> dd43723e
 
 namespace NuGet.Commands
 {
@@ -57,7 +54,7 @@
             }
 
             // Write the dg file to disk of the NUGET_PERSIST_DG is set.
-            MSBuildRestoreUtility.PersistDGFileIfDebugging(dgFile, restoreContext.Log); //TODO NK - Not complete DgSpec/Sources get updated
+            MSBuildRestoreUtility.PersistDGFileIfDebugging(dgFile, restoreContext.Log);
 
             // Validate the dg file input, this throws if errors are found.
             SpecValidationUtility.ValidateDependencySpec(dgFile);
@@ -77,11 +74,7 @@
                 var rootProject = externalClosure.Single(p =>
                     StringComparer.Ordinal.Equals(projectNameToRestore, p.UniqueName));
 
-<<<<<<< HEAD
                 var request = Create(projectNameToRestore, rootProject, externalClosure, restoreContext, projectDgSpec: projectDependencyGraphSpec);
-=======
-                var request = Create(rootProject, externalClosure, restoreContext, projectDgSpec: projectDependencyGraphSpec);
->>>>>>> dd43723e
 
                 if (request.Request.ProjectStyle == ProjectStyle.DotnetCliTool)
                 {
@@ -135,18 +128,10 @@
             DependencyGraphSpec projectDgSpec)
         {
             //fallback paths, global packages path and sources need to all be passed in the dg spec
-<<<<<<< HEAD
             var fallbackPaths = projectDgSpec.GetProjectSpec(projectNameToRestore).RestoreMetadata.FallbackFolders;
             var globalPath = GetPackagesPath(restoreArgs, projectDgSpec.GetProjectSpec(projectNameToRestore));
             var settings = Settings.LoadSettingsGivenConfigPaths(projectDgSpec.GetProjectSpec(projectNameToRestore).RestoreMetadata.ConfigFilePaths);
             var sources = restoreArgs.GetEffectiveSources(settings, projectDgSpec.GetProjectSpec(projectNameToRestore).RestoreMetadata.Sources);
-=======
-            var fallbackPaths = new ReadOnlyCollection<string>(project.PackageSpec.RestoreMetadata.FallbackFolders);
-            var globalPath = GetPackagesPath(restoreArgs, project);
-            var settings = Settings.LoadSettingsGivenConfigPaths(project.PackageSpec.RestoreMetadata.ConfigFilePaths);
-            var sources = restoreArgs.GetEffectiveSources(settings, project.PackageSpec.RestoreMetadata.Sources);
-            UpdateSources(project.PackageSpec.RestoreMetadata, sources);
->>>>>>> dd43723e
 
             var sharedCache = _providerCache.GetOrCreate(
                 globalPath,
@@ -185,13 +170,12 @@
             var summaryRequest = new RestoreSummaryRequest(
                 request,
                 project.MSBuildProjectPath,
-                settings, // TODO NK - We don't need to pass the settings down here. We just need the config files
+                settings,
                 sources);
 
             return summaryRequest;
         }
 
-<<<<<<< HEAD
         private string GetPackagesPath(RestoreArgs restoreArgs, PackageSpec project)
         {
             if (!string.IsNullOrEmpty(restoreArgs.GlobalPackagesFolder))
@@ -199,15 +183,6 @@
                 project.RestoreMetadata.PackagesPath = restoreArgs.GlobalPackagesFolder;
             }
             return project.RestoreMetadata.PackagesPath;
-=======
-        private string GetPackagesPath(RestoreArgs restoreArgs, ExternalProjectReference project)
-        {
-            if (!string.IsNullOrEmpty(restoreArgs.GlobalPackagesFolder))
-            {
-                project.PackageSpec.RestoreMetadata.PackagesPath = restoreArgs.GlobalPackagesFolder;
-            }
-            return project.PackageSpec.RestoreMetadata.PackagesPath;
->>>>>>> dd43723e
         }
 
         private void UpdateSources(ProjectRestoreMetadata project, List<SourceRepository> sources)
